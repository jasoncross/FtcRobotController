package org.firstinspires.ftc.teamcode.auto;

import com.qualcomm.robotcore.eventloop.opmode.Autonomous;
import com.qualcomm.robotcore.eventloop.opmode.LinearOpMode;
import org.firstinspires.ftc.vision.apriltag.AprilTagDetection;

import org.firstinspires.ftc.teamcode.Alliance;
import org.firstinspires.ftc.teamcode.drive.Drivebase;
import org.firstinspires.ftc.teamcode.subsystems.Feed;
import org.firstinspires.ftc.teamcode.subsystems.Intake;
import org.firstinspires.ftc.teamcode.subsystems.Launcher;
import org.firstinspires.ftc.teamcode.utils.ObeliskSignal;
import org.firstinspires.ftc.teamcode.vision.VisionAprilTag;
import org.firstinspires.ftc.teamcode.vision.TagAimController;
import org.firstinspires.ftc.teamcode.control.LauncherAutoSpeedController;
import org.firstinspires.ftc.teamcode.config.AutoRpmConfig;
import org.firstinspires.ftc.teamcode.config.FeedTuning;
import org.firstinspires.ftc.teamcode.config.SharedRobotTuning;
import org.firstinspires.ftc.teamcode.config.TeleOpEjectTuning;

import java.util.ArrayList;
import java.util.List;

import java.util.ArrayList;
import java.util.List;

/*
 * FILE: BaseAuto.java
 * LOCATION: TeamCode/src/main/java/org/firstinspires/ftc/teamcode/auto/
 *
 * PURPOSE
 *   - Provide the shared autonomous scaffold that every alliance-specific class
 *     extends so all DECODE autos rely on identical aiming, driving, and safety
 *     logic.
 *   - Enforce the strategy of "no tag, no fire" by centralizing the lock/aim
 *     checks that protect scoring accuracy.
 *   - Surface telemetry describing the expected start pose so field crews can
 *     double-check orientation each match.
 *
 * TUNABLE PARAMETERS (SEE TunableDirectory.md → Autonomous pacing & AutoAim)
 *   - SharedRobotTuning.LOCK_TOLERANCE_DEG
 *       • Maximum AprilTag bearing error before declaring a lock.
 *       • Overrides the fallback DEF_LOCK_TOL_DEG below; keep aligned with
 *         Drivebase.TURN_TOLERANCE_DEG for smooth unwinding.
 *   - SharedRobotTuning.TURN_TWIST_CAP
 *       • Clamp for twist power while scanning/aiming.
 *       • Also seeds assist/AutoAimSpeed.maxTwist so TeleOp feels identical.
 *   - SharedRobotTuning.DRIVE_MAX_POWER
 *       • Cap on translational drive helpers (driveForwardInches, strafe, etc.).
 *       • Change here for robot-wide auto speed adjustments instead of editing
 *         individual routines.
 *   - SharedRobotTuning.RPM_TOLERANCE
 *       • Readiness window used by aimSpinUntilReady().
 *       • Coordinate with Launcher.atSpeedToleranceRPM and AutoAimSpeed’s local
 *         copy when adjusting precision.
 *   - SharedRobotTuning.INITIAL_AUTO_DEFAULT_SPEED
 *       • Seeds launcher RPM before the first goal lock via spinLauncherToAutoRpm().
 *       • Mirrors TeleOp's AutoSpeed warm-up so both modes share the same idle spin.
 *   - AutoRpmConfig (NEAR/FAR anchors + SMOOTH_ALPHA)
 *       • Defines the distance→RPM curve applied to LauncherAutoSpeedController.
 *       • Overrides the controller’s internal defaults each time runOpMode() starts.
 *
 * METHODS
 *   - runOpMode()
 *       • Handles subsystem initialization, obelisk observation, and executes
 *         the derived runSequence().
 *   - turnToGoalTag(timeoutMs)
 *       • Scans for the alliance goal tag until the tuned tolerance is satisfied
 *         or the timeout elapses.
 *   - aimSpinUntilReady(timeoutMs)
 *       • Enables AutoSpeed, feeds distance data, and waits for RPM readiness.
 *   - fireN(count)
 *       • Gated shooting loop requiring tag lock + RPM readiness between shots.
 *   - turnBackTo(...), driveForwardInches(...), stopAll(), stopVisionIfAny()
 *       • Utility helpers reused by every derived class.
 *
 * NOTES
 *   - Derived classes must override alliance(), startPoseDescription(), and
 *     runSequence(); override initialScanCW() only when the alliance-based
 *     default sweep direction needs to change.
 *   - ObeliskSignal captures motif tags during init so autos know which pattern
 *     they are starting in without extra hardware.
 */
public abstract class BaseAuto extends LinearOpMode {

    // CHANGES (2025-10-30): Intake assist now pulls from FeedTuning to reflect tunable relocation.
    // CHANGES (2025-10-31): Added safeInit gating so subsystems stay motionless until START.
    // CHANGES (2025-10-31): Added unified telemetry/status surface, live obelisk refresh, and
    //                        stricter lock-at-speed visibility for Auto volley orchestration.
    // CHANGES (2025-10-31): Synced auto start/stop behavior with TeleOp defaults (intake on at START,
    //                        feed idle hold engaged only during run, released on stopAll()).
    // CHANGES (2025-10-31): aimSpinUntilReady() now seeds launcher RPM exclusively through AutoSpeed so
    //                        autos honor AutoRpmConfig defaults prior to the first tag lock.
    // CHANGES (2025-10-31): Introduced AutoSequence builder for declarative route scripting and added
    //                        optional no-lock volleys plus customizable scan/aim status labels.
    // CHANGES (2025-11-02): Added spinLauncherToAutoRpm() warm-up helper, parameterized fire cadence,
    //                        reasserted AutoSpeed targets during volleys, and extended AutoSequence to
    //                        pre-spin flywheels ahead of tag locks.
<<<<<<< HEAD
    // CHANGES (2025-11-02): Added AutoSequence.eject(...) to mirror TeleOp's eject button for clearing
    //                        jams without dropping AutoSpeed hold.
    // CHANGES (2025-11-02): Defaulted initialScanCW() to alliance-specific sweep direction so
    //                        derived autos can opt out when rotateToTarget() specifies a direction.
=======
>>>>>>> 054030b4

    // Implemented by child classes to define alliance, telemetry description, scan direction, and core actions.
    protected abstract Alliance alliance();
    protected abstract String startPoseDescription();
    protected boolean initialScanCW() { return alliance() == Alliance.RED; }
    protected abstract void runSequence() throws InterruptedException;

    // Optional hook allowing derived autos to perform extra telemetry or sensor prep pre-start.
    protected void onPreStartLoop() {}

    // Core subsystems shared by all autos.
    protected Drivebase drive;           // Field-centric mecanum drive helper
    protected VisionAprilTag vision;     // AprilTag pipeline (goal + obelisk)
    protected Launcher launcher;         // Flywheel subsystem for scoring
    protected Feed feed;                 // Artifact feed motor controller
    protected Intake intake;             // Intake roller subsystem

    // Controllers supporting aiming and RPM automation.
    protected final TagAimController aim = new TagAimController();
    protected final LauncherAutoSpeedController autoCtrl = new LauncherAutoSpeedController();

    // Local defaults if config fails (protects against missing SharedRobotTuning definitions).
    private static final double DEF_LOCK_TOL_DEG   = 1.0;
    private static final double DEF_TURN_CAP       = 0.35;
    private static final double DEF_DRIVE_CAP      = 0.50;
    private static final double DEF_RPM_TOL        = 50.0;
    private static final double DEF_AUTO_SEED_RPM  = 2500.0;
    private static final long   DEFAULT_BETWEEN_MS = 3000; // Default between-shot wait used when callers pass ≤ 0

    private String autoOpModeName;

    private double lockTolDeg()   { try { return SharedRobotTuning.LOCK_TOLERANCE_DEG; } catch (Throwable t){ return DEF_LOCK_TOL_DEG; } }
    private double turnTwistCap() { try { return SharedRobotTuning.TURN_TWIST_CAP;     } catch (Throwable t){ return DEF_TURN_CAP;     } }
    private double driveCap()     { try { return SharedRobotTuning.DRIVE_MAX_POWER;    } catch (Throwable t){ return DEF_DRIVE_CAP;    } }
    private double rpmTol()       { try { return SharedRobotTuning.RPM_TOLERANCE;      } catch (Throwable t){ return DEF_RPM_TOL;      } }
    private double autoSeedRpm() {
        try { return SharedRobotTuning.INITIAL_AUTO_DEFAULT_SPEED; }
        catch (Throwable t) { return DEF_AUTO_SEED_RPM; }
    }

    @Override
    public void runOpMode() throws InterruptedException {
        autoOpModeName = resolveAutoName();

        // Create drivetrain with IMU + encoder helpers for field-aligned movement.
        drive = new Drivebase(this);
        // Initialize AprilTag vision; guard against missing camera on practice bot.
        try { vision = new VisionAprilTag(); vision.init(hardwareMap, "Webcam 1"); } catch (Exception ex) { vision = null; }
        launcher = new Launcher(hardwareMap);   // Flywheel pair
        feed     = new Feed(hardwareMap);       // Indexer wheel
        intake   = new Intake(hardwareMap);     // Floor intake

        // Guarantee INIT remains motionless until START.
        drive.safeInit();
        launcher.safeInit();
        feed.safeInit();
        intake.safeInit();

        try { AutoRpmConfig.apply(autoCtrl); } catch (Throwable ignored) {} // Sync AutoSpeed curve
        ObeliskSignal.clear(); // Reset Obelisk latch before looking for motifs

        while (!isStarted() && !isStopRequested()) {
            updateStatus("INIT", false);
            onPreStartLoop();
            telemetry.update();
            sleep(20);
        }
        if (isStopRequested()) { stopVisionIfAny(); return; }
        feed.setIdleHoldActive(true); // Allow idle counter-rotation only after START
        intake.set(true);             // Mirror TeleOp default: intake runs once the match starts
        if (vision != null) vision.setObeliskAutoLatchEnabled(true); // Capture motifs during movement

        try { runSequence(); }
        finally {
            stopAll();
            stopVisionIfAny();
            updateStatus("COMPLETE", false);
            telemetry.addLine("Auto complete – DS will queue TeleOp."); telemetry.update();
            sleep(250);
        }
    }

    // ---------- Tag search/center ----------
    /**
     * Rotate until the alliance goal AprilTag is within tolerance or timeout occurs.
     * Returns true when lock achieved, false when timed out.
     */
    protected final boolean turnToGoalTag(long timeoutMs) {
        return turnToGoalTag(timeoutMs, "Scan for goal tag", null);
    }

    protected final boolean turnToGoalTag(long timeoutMs, String phase, Boolean scanClockwiseFirst) {
        final int goalId = (alliance() == Alliance.BLUE) ? VisionAprilTag.TAG_BLUE_GOAL : VisionAprilTag.TAG_RED_GOAL;
        final double tol = lockTolDeg();
        final double cap = turnTwistCap();
        final String label = (phase == null || phase.isEmpty()) ? "Scan for goal tag" : phase;

        long start = System.currentTimeMillis();
        long lastFlip = start;
        boolean cwFirst = (scanClockwiseFirst != null) ? scanClockwiseFirst : initialScanCW();
        double scanSign = cwFirst ? -1.0 : +1.0; // CW=negative twist

        while (opModeIsActive() && (System.currentTimeMillis() - start) < timeoutMs) {
            AprilTagDetection det = (vision != null) ? vision.getDetectionFor(goalId) : null;
            double bearing = Double.NaN;
            boolean lockedNow = false;
            if (det != null) {
                double err = det.ftcPose.bearing;
                bearing = err;
                if (Math.abs(err) <= tol) {
                    drive.stopAll();
                    updateStatus(label + " – lock", true);
                    telemetry.addData("Bearing (deg)", err);
                    telemetry.update();
                    return true;
                }
                double cmd = clamp(aim.turnPower(det), -cap, +cap);
                drive.drive(0, 0, cmd);
                lockedNow = Math.abs(err) <= tol;
            } else {
                long now = System.currentTimeMillis();
                if (now - lastFlip > 700) { scanSign *= -1.0; lastFlip = now; }
                drive.drive(0, 0, scanSign * 0.25 * cap);
            }
            updateStatus(label, lockedNow);
            telemetry.addData("Bearing (deg)", bearing);
            telemetry.update();
            idle();
        }
        drive.stopAll();
        updateStatus(label + " – timeout", false);
        telemetry.update();
        return false;
    }

    // ---------- Spin to at-speed ----------
    /**
     * Enable AutoSpeed, feed AprilTag distance into the curve, and wait for launcher RPM
     * to enter the tuned tolerance window. Returns true when ready before timeout.
     */
    protected final boolean aimSpinUntilReady(long timeoutMs) {
        return aimSpinUntilReady(timeoutMs, "Spin launcher");
    }

    protected final boolean aimSpinUntilReady(long timeoutMs, String phase) {
        drive.stopAll();
        autoCtrl.setAutoEnabled(true);
        try { AutoRpmConfig.apply(autoCtrl); } catch (Throwable ignored) {}

        final int goalId = (alliance() == Alliance.BLUE) ? VisionAprilTag.TAG_BLUE_GOAL : VisionAprilTag.TAG_RED_GOAL;
        final double M_TO_IN = 39.37007874015748;
        boolean hadFix = false;
        long start = System.currentTimeMillis();

        while (opModeIsActive() && (System.currentTimeMillis() - start) < timeoutMs) {
            AprilTagDetection det = (vision != null) ? vision.getDetectionFor(goalId) : null;
            Double in = null;
            if (det != null) {
                double rM = vision.getScaledRange(det);
                if (!Double.isNaN(rM) && Double.isFinite(rM)) { in = rM * M_TO_IN; hadFix = true; }
            }

            double target = autoCtrl.updateWithVision(in);
            launcher.setTargetRpm(target);

            boolean atSpeed = Math.abs(launcher.getCurrentRpm() - launcher.targetRpm) <= rpmTol();
            updateStatus(phase, hadFix && in != null);
            telemetry.addData("Target RPM", launcher.targetRpm);
            telemetry.addData("Current RPM", launcher.getCurrentRpm());
            telemetry.addData("Range (in)", in);
            telemetry.update();
            if (atSpeed) {
                return true;
            }
            idle();
        }
        updateStatus(phase + " – timeout", false);
        telemetry.addData("Target RPM", launcher.targetRpm);
        telemetry.addData("Current RPM", launcher.getCurrentRpm());
        telemetry.update();
        return false;
    }

    // ---------- Strictly gated shooting ----------
    /**
     * Fire count artifacts with strict gating—requires tag lock for each shot and enforces
     * both RPM readiness and the caller-supplied between-shot delay.
     */
    protected final void fireN(int count) throws InterruptedException {
        fireN(count, true, DEFAULT_BETWEEN_MS);
    }

    protected final void fireN(int count, boolean requireLock) throws InterruptedException {
        fireN(count, requireLock, DEFAULT_BETWEEN_MS);
    }

    protected final void fireN(int count, boolean requireLock, long betweenShotsMs) throws InterruptedException {
        autoCtrl.setAutoEnabled(true);
        for (int i = 0; i < count && opModeIsActive(); i++) {
            final String shotPhase = String.format("Volley %d/%d", i + 1, count);
            boolean lockedForShot = !requireLock;
            if (requireLock) {
                lockedForShot = requireLockOrTimeOut(1200, shotPhase + " – acquire lock");
                if (!lockedForShot) {
                    updateStatus("Hold position", false);
                    telemetry.addLine("⚠️ No tag lock — skipping shot " + (i + 1));
                    telemetry.update();
                    continue; // do not free-fire when lock required
                }
<<<<<<< HEAD
=======
            }

            double holdTarget = autoCtrl.hold();
            if (holdTarget <= 0) {
                holdTarget = launcher.targetRpm;
                if (holdTarget <= 0) {
                    holdTarget = autoSeedRpm();
                }
>>>>>>> 054030b4
            }
            launcher.setTargetRpm(holdTarget);

            double holdTarget = autoCtrl.hold();
            if (holdTarget <= 0) {
                holdTarget = launcher.targetRpm;
                if (holdTarget <= 0) {
                    holdTarget = autoSeedRpm();
                }
            }
            launcher.setTargetRpm(holdTarget);

            // REQUIRE at-speed
            while (opModeIsActive()) {
                updateStatus(shotPhase + " – wait for RPM", lockedForShot || !requireLock);
                telemetry.addData("Target RPM", launcher.targetRpm);
                telemetry.addData("Current RPM", launcher.getCurrentRpm());
                telemetry.update();
                if (Math.abs(launcher.getCurrentRpm() - launcher.targetRpm) <= rpmTol()) break;
                idle();
            }

            // Feed once with intake assist
            boolean wasOn = intake.isOn();
            if (!wasOn) intake.set(true);
            updateStatus(shotPhase + " – feed", lockedForShot || !requireLock);
            telemetry.addData("Target RPM", launcher.targetRpm);
            telemetry.addData("Current RPM", launcher.getCurrentRpm());
            telemetry.update();
            feed.feedOnceBlocking();
            if (!wasOn) {
                int assist = FeedTuning.INTAKE_ASSIST_MS;
                sleep(assist);
                intake.set(false);
            }

            // Reassert the AutoSpeed target so the flywheels stay at commanded RPM during recovery.
            double recoverTarget = autoCtrl.hold();
            if (recoverTarget <= 0) {
                recoverTarget = holdTarget;
            }
            launcher.setTargetRpm(recoverTarget);

            long delay = (betweenShotsMs > 0) ? betweenShotsMs : DEFAULT_BETWEEN_MS;
            sleep((int)delay);
            drive.stopAll();
            updateStatus("Stabilize after volley", lockedForShot || !requireLock);
            telemetry.update();
        }
    }

    /** Wait up to guardMs to achieve a tag lock (|bearing| ≤ tol). Returns true if locked. */
    private boolean requireLockOrTimeOut(long guardMs, String phase) {
        return requireLockOrTimeOut(guardMs, phase, null);
    }

    private boolean requireLockOrTimeOut(long guardMs, String phase, Boolean scanClockwiseFirst) {
        final int goalId = (alliance() == Alliance.BLUE) ? VisionAprilTag.TAG_BLUE_GOAL : VisionAprilTag.TAG_RED_GOAL;
        final double tol = lockTolDeg();
        final double cap = turnTwistCap();
        final String label = (phase == null || phase.isEmpty()) ? "Acquire lock" : phase;
        boolean cwFirst = (scanClockwiseFirst != null) ? scanClockwiseFirst : initialScanCW();
        double scanSign = cwFirst ? -1.0 : +1.0;
        long start = System.currentTimeMillis();
        long lastFlip = start;

        while (opModeIsActive() && (System.currentTimeMillis() - start) < guardMs) {
            AprilTagDetection det = (vision != null) ? vision.getDetectionFor(goalId) : null;
            if (det != null) {
                double err = det.ftcPose.bearing;
                boolean locked = Math.abs(err) <= tol;
                if (locked) {
                    drive.stopAll();
                    updateStatus(label, true);
                    telemetry.addData("Bearing (deg)", err);
                    telemetry.update();
                    return true;
                }
                double cmd = clamp(aim.turnPower(det), -cap, +cap);
                drive.drive(0, 0, cmd * 0.6);
                updateStatus(label, false);
                telemetry.addData("Bearing (deg)", err);
            } else {
                long now = System.currentTimeMillis();
                if (now - lastFlip > 600) { scanSign *= -1.0; lastFlip = now; }
                drive.drive(0, 0, scanSign * 0.25 * cap);
                updateStatus(label, false);
                telemetry.addData("Bearing (deg)", Double.NaN);
            }
            telemetry.update();
            idle();
        }
        drive.stopAll();
        updateStatus(label + " – timeout", false);
        telemetry.update();
        return false;
    }

    /** Command an IMU-based turn back to the stored heading. */
    protected final void turnBackTo(double startHeadingDeg) {
        double cur = drive.heading();
        double delta = shortestDiff(startHeadingDeg, cur);
        drive.turn(delta, clamp(turnTwistCap() + 0.05, 0.2, 0.8));
    }

    /** Drive straight forward using the tuned drive cap. */
    protected final void driveForwardInches(double inches) {
        drive.move(inches, 0.0, driveCap());
    }

    protected final void driveForwardInches(double inches, double speedCap) {
        drive.move(inches, 0.0, clampTranslationSpeed(speedCap));
    }

    protected final void turnToHeading(double headingDeg, double speedCap) {
        double cur = drive.heading();
        double delta = shortestDiff(headingDeg, cur);
        drive.turn(delta, clampTurnSpeed(speedCap));
    }

    /** Stop all active subsystems (safety catch-all). */
    protected final void stopAll() {
        try { drive.stop(); } catch (Throwable ignored) {}
        try { launcher.stop(); } catch (Throwable ignored) {}
        try { feed.setIdleHoldActive(false); feed.stop(); } catch (Throwable ignored) {}
        try { intake.stop(); } catch (Throwable ignored) {}
        try { autoCtrl.setAutoEnabled(false); } catch (Throwable ignored) {}
    }
    /** Shutdown the vision portal safely if it was created. */
    protected final void stopVisionIfAny() {
        try { if (vision != null) { vision.setObeliskAutoLatchEnabled(false); vision.stop(); } } catch (Exception ignored) {}
    }

    private String resolveAutoName() {
        Autonomous meta = getClass().getAnnotation(Autonomous.class);
        if (meta != null) {
            String name = meta.name();
            if (name != null && !name.isEmpty()) {
                return name;
            }
        }
        return getClass().getSimpleName();
    }

    protected final void updateStatus(String phase, boolean tagLocked) {
        if (vision != null) {
            try { vision.observeObelisk(); } catch (Throwable ignored) {}
        }
        telemetry.addData("Alliance", alliance());
        telemetry.addData("Auto", autoOpModeName);
        telemetry.addData("Start Pose", startPoseDescription());
        telemetry.addData("Obelisk", ObeliskSignal.getDisplay());
        telemetry.addData("AprilTag Lock", tagLocked ? "LOCKED" : "SEARCHING");
        telemetry.addData("Phase", phase);
    }

    private static double clamp(double v, double lo, double hi) { return Math.max(lo, Math.min(hi, v)); }
    private static double shortestDiff(double target, double current) {
        double d = normDeg(target - current); if (d > 180) d -= 360; if (d < -180) d += 360; return d;
    }
    private static double normDeg(double a) { double r = a % 360; if (r < 0) r += 360; return r; }

    private double clampTranslationSpeed(double requested) {
        double cap = driveCap();
        if (requested <= 0) { return cap; }
        return Math.min(requested, cap);
    }

    private double clampTurnSpeed(double requested) {
        double defaultCap = clamp(turnTwistCap() + 0.1, 0.2, 0.8);
        if (requested <= 0) { return defaultCap; }
        return clamp(requested, 0.2, Math.max(0.2, defaultCap));
    }

    protected final void spinLauncherToAutoRpm(String phase) {
        String label = (phase == null || phase.isEmpty()) ? "Spin to auto RPM" : phase;
        drive.stopAll();
        autoCtrl.setAutoEnabled(true);
        double seed = autoSeedRpm();
        try { autoCtrl.setDefaultRpm(seed); } catch (Throwable ignored) {}
        double target = autoCtrl.hold();
        if (target <= 0) { target = seed; }
        launcher.setTargetRpm(target);
        updateStatus(label, false);
        telemetry.addData("Target RPM", target);
        telemetry.addData("Auto default RPM", seed);
        telemetry.update();
    }

    protected final AutoSequence sequence() {
        return new AutoSequence();
    }

    protected final class AutoSequence {
        private final List<AutoStep> steps = new ArrayList<>();
        private double storedHeading = Double.NaN;
        private boolean lastLock = false;
        private boolean lastAimReady = false;

        private AutoSequence addStep(AutoStep step) {
            steps.add(step);
            return this;
        }

        private String resolveLabel(String provided, String fallback) {
            return (provided == null || provided.isEmpty()) ? fallback : provided;
        }

        public AutoSequence rememberHeading(String phase) {
            return addStep(() -> {
                storedHeading = drive.heading();
                String label = resolveLabel(phase, "Record heading");
                updateStatus(label, lastLock);
                telemetry.addData("Stored heading (deg)", storedHeading);
                telemetry.update();
            });
        }

        public AutoSequence move(String phase, double distanceInches, double headingDeg, double speedCap) {
            return addStep(() -> {
                String label = resolveLabel(phase, "Move");
                lastLock = false;
                lastAimReady = false;
                double speed = clampTranslationSpeed(speedCap);
                updateStatus(label, false);
                telemetry.addData("Distance (in)", distanceInches);
                telemetry.addData("Heading (deg)", headingDeg);
                telemetry.addData("Speed cap", speed);
                telemetry.update();
                drive.move(distanceInches, headingDeg, speed);
                drive.stopAll();
                updateStatus(label + " complete", false);
                telemetry.update();
            });
        }

        public AutoSequence rotate(String phase, double degrees, double speedCap) {
            return addStep(() -> {
                String label = resolveLabel(phase, "Rotate");
                lastLock = false;
                lastAimReady = false;
                double speed = clampTurnSpeed(speedCap);
                updateStatus(label, false);
                telemetry.addData("Delta (deg)", degrees);
                telemetry.addData("Speed cap", speed);
                telemetry.update();
                drive.turn(degrees, speed);
                updateStatus(label + " complete", false);
                telemetry.update();
            });
        }

        public AutoSequence rotateToHeading(String phase, double headingDeg, double speedCap) {
            return addStep(() -> {
                String label = resolveLabel(phase, "Rotate to heading");
                lastLock = false;
                lastAimReady = false;
                double speed = clampTurnSpeed(speedCap);
                updateStatus(label, false);
                telemetry.addData("Target heading (deg)", headingDeg);
                telemetry.addData("Speed cap", speed);
                telemetry.update();
                double delta = shortestDiff(headingDeg, drive.heading());
                drive.turn(delta, speed);
                updateStatus(label + " complete", false);
                telemetry.update();
            });
        }

        public AutoSequence spinToAutoRpm(String phase) {
            return addStep(() -> {
                lastLock = false;
                lastAimReady = false;
                spinLauncherToAutoRpm(phase);
            });
        }

        public AutoSequence rotateToTarget(String phase, long timeoutMs, Boolean scanClockwiseFirst) {
            return addStep(() -> {
                lastAimReady = false;
                lastLock = turnToGoalTag(timeoutMs, phase, scanClockwiseFirst);
                if (!lastLock) {
                    telemetry.addLine("⚠️ No tag lock – continuing sequence");
                    telemetry.update();
                }
            });
        }

        public AutoSequence aim(String phase, long timeoutMs) {
            return addStep(() -> {
                lastAimReady = aimSpinUntilReady(timeoutMs, phase);
                if (!lastAimReady) {
                    telemetry.addLine("⚠️ Launcher not at speed before timeout");
                    telemetry.update();
                }
            });
        }

        public AutoSequence waitFor(String phase, long milliseconds) {
            return addStep(() -> {
                String label = resolveLabel(phase, "Wait");
                updateStatus(label, lastLock);
                telemetry.addData("Duration (ms)", milliseconds);
                telemetry.update();
                sleep(milliseconds);
            });
        }

        public AutoSequence fire(String phase, int shots, boolean requireLock, long betweenShotsMs) {
            return addStep(() -> {
                String label = resolveLabel(phase, "Fire");
                if (requireLock && !lastLock) {
                    updateStatus(label + " – skipped (no lock)", false);
                    telemetry.addLine("⚠️ Fire skipped because tag lock was not achieved");
                    telemetry.update();
                    return;
                }
                updateStatus(label, !requireLock || lastLock);
                telemetry.addData("Shots", shots);
                telemetry.addData("Lock required", requireLock);
                telemetry.addData("Between shots (ms)", betweenShotsMs);
                telemetry.update();
                fireN(shots, requireLock, betweenShotsMs);
                lastAimReady = false;
                lastLock = requireLock && lastLock;
            });
        }

<<<<<<< HEAD
        public AutoSequence eject(String phase) {
            return addStep(() -> {
                String label = resolveLabel(phase, "Eject artifact");
                lastLock = false;
                lastAimReady = false;

                drive.stopAll();
                boolean autoWasEnabled = autoCtrl.isAutoEnabled();
                double priorAutoHold = autoCtrl.hold();
                double priorTarget = launcher.targetRpm;

                updateStatus(label, false);
                telemetry.addData("Eject RPM", TeleOpEjectTuning.RPM);
                telemetry.addData("Duration (ms)", TeleOpEjectTuning.TIME_MS);
                telemetry.update();

                if (autoWasEnabled) {
                    autoCtrl.setAutoEnabled(false);
                }

                launcher.setTargetRpm(TeleOpEjectTuning.RPM);
                sleep(Math.max(100, TeleOpEjectTuning.TIME_MS / 3));

                boolean intakeWasOn = intake.isOn();
                if (!intakeWasOn) {
                    intake.set(true);
                }

                feed.feedOnceBlocking();
                sleep(TeleOpEjectTuning.TIME_MS);

                if (!intakeWasOn) {
                    sleep(FeedTuning.INTAKE_ASSIST_MS);
                    intake.set(false);
                }

                double restoreTarget = priorTarget;
                if (autoWasEnabled) {
                    autoCtrl.setAutoEnabled(true);
                    double hold = priorAutoHold;
                    if (hold <= 0) {
                        hold = autoCtrl.hold();
                    }
                    if (hold <= 0) {
                        hold = priorTarget;
                    }
                    if (hold <= 0) {
                        hold = autoSeedRpm();
                    }
                    restoreTarget = hold;
                }

                if (restoreTarget > 0) {
                    launcher.setTargetRpm(restoreTarget);
                } else {
                    launcher.stop();
                }

                updateStatus(label + " complete", false);
                telemetry.addData("Restored RPM", restoreTarget);
                telemetry.update();
            });
        }

=======
>>>>>>> 054030b4
        public AutoSequence returnToStoredHeading(String phase, double speedCap) {
            return addStep(() -> {
                double target = Double.isNaN(storedHeading) ? drive.heading() : storedHeading;
                String label = resolveLabel(phase, "Return to heading");
                lastLock = false;
                lastAimReady = false;
                double speed = clampTurnSpeed(speedCap);
                updateStatus(label, false);
                telemetry.addData("Target heading (deg)", target);
                telemetry.addData("Speed cap", speed);
                telemetry.update();
                double delta = shortestDiff(target, drive.heading());
                drive.turn(delta, speed);
                updateStatus(label + " complete", false);
                telemetry.update();
            });
        }

        public AutoSequence custom(AutoStep step) {
            return addStep(step);
        }

        public void run() throws InterruptedException {
            for (AutoStep step : steps) {
                if (!opModeIsActive()) {
                    break;
                }
                step.run();
            }
        }
    }

    @FunctionalInterface
    protected interface AutoStep {
        void run() throws InterruptedException;
    }
}<|MERGE_RESOLUTION|>--- conflicted
+++ resolved
@@ -96,13 +96,10 @@
     // CHANGES (2025-11-02): Added spinLauncherToAutoRpm() warm-up helper, parameterized fire cadence,
     //                        reasserted AutoSpeed targets during volleys, and extended AutoSequence to
     //                        pre-spin flywheels ahead of tag locks.
-<<<<<<< HEAD
     // CHANGES (2025-11-02): Added AutoSequence.eject(...) to mirror TeleOp's eject button for clearing
     //                        jams without dropping AutoSpeed hold.
     // CHANGES (2025-11-02): Defaulted initialScanCW() to alliance-specific sweep direction so
     //                        derived autos can opt out when rotateToTarget() specifies a direction.
-=======
->>>>>>> 054030b4
 
     // Implemented by child classes to define alliance, telemetry description, scan direction, and core actions.
     protected abstract Alliance alliance();
@@ -312,17 +309,6 @@
                     telemetry.update();
                     continue; // do not free-fire when lock required
                 }
-<<<<<<< HEAD
-=======
-            }
-
-            double holdTarget = autoCtrl.hold();
-            if (holdTarget <= 0) {
-                holdTarget = launcher.targetRpm;
-                if (holdTarget <= 0) {
-                    holdTarget = autoSeedRpm();
-                }
->>>>>>> 054030b4
             }
             launcher.setTargetRpm(holdTarget);
 
@@ -651,7 +637,6 @@
             });
         }
 
-<<<<<<< HEAD
         public AutoSequence eject(String phase) {
             return addStep(() -> {
                 String label = resolveLabel(phase, "Eject artifact");
@@ -716,8 +701,6 @@
             });
         }
 
-=======
->>>>>>> 054030b4
         public AutoSequence returnToStoredHeading(String phase, double speedCap) {
             return addStep(() -> {
                 double target = Double.isNaN(storedHeading) ? drive.heading() : storedHeading;
