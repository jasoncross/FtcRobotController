package org.firstinspires.ftc.teamcode.vision;

import android.util.Size;

import com.qualcomm.robotcore.hardware.HardwareMap;
import org.firstinspires.ftc.robotcore.external.hardware.camera.WebcamName;
import org.firstinspires.ftc.robotcore.external.hardware.camera.controls.ExposureControl;
import org.firstinspires.ftc.robotcore.external.hardware.camera.controls.GainControl;
import org.firstinspires.ftc.vision.VisionPortal;
import org.firstinspires.ftc.vision.apriltag.AprilTagDetection;
import org.firstinspires.ftc.vision.apriltag.AprilTagProcessor;

import java.lang.reflect.Field;
import java.lang.reflect.Method;
<<<<<<< HEAD
import java.util.ArrayList;
import java.util.Collections;
=======
>>>>>>> da374e92
import java.util.List;
import java.util.Locale;
import java.util.concurrent.TimeUnit;

// NEW: shared latch for obelisk signal
import org.firstinspires.ftc.teamcode.utils.ObeliskSignal;
import org.firstinspires.ftc.teamcode.config.VisionTuning;

/*
 * FILE: VisionAprilTag.java
 * LOCATION: TeamCode/src/main/java/org/firstinspires/ftc/teamcode/vision/
 *
 * PURPOSE
 *   - Provide a cross-SDK AprilTag helper that initializes VisionPortal +
 *     AprilTagProcessor, exposes compatibility getters, and returns the closest
 *     detection for a requested tag.
 *   - Maintain a configurable range scale to correct distance output, latch
 *     DECODE Obelisk tags (IDs 21/22/23), and now swap Logitech C270 streaming
 *     profiles + live-view states at runtime so TeleOp/Auto share tuned vision
 *     defaults.
 *
 * ALLIANCE TAG IDS (DECODE field)
 *   - BLUE GOAL: 20
 *   - RED  GOAL: 24
 *
 * OBELISK TAG IDS (DECODE field)
 *   - 21 → GPP, 22 → PGP, 23 → PPG (latched via ObeliskSignal)
 *
 * TUNABLE PARAMETERS (SEE TunableDirectory.md → Vision & range calibration)
 *   - setRangeScale(scale)
 *       • After a tape-measure calibration compute scale = true_distance_m /
 *         measured_distance_m.
 *       • TeleOpAllianceBase currently overrides to 0.03 for the shared instance;
 *         update whenever camera height or lens changes.
 *
 * METHODS
 *   - init(hw, "Webcam 1")
 *       • Cache hardware handles and apply the default streaming profile.
 *   - applyProfile(profile)
 *       • Rebuild the VisionPortal + AprilTagProcessor for the requested
 *         resolution, gating, and calibration without blocking the OpMode loop.
 *   - toggleLiveView(enable)
 *       • Enable or disable the Driver Station preview (MJPEG preferred).
 *   - getDetectionsCompat()
 *       • Return detections using the best API available, filtered by profile
 *         gate + minimum decision margin.
 *   - Remaining helpers mirror the prior implementation.
 *
 * NOTES
<<<<<<< HEAD
 *   - CHANGES (2025-10-31): Added runtime vision profiles (P480/P720) with
 *     tuned decimation, frame skipping, margin gating, camera controls,
 *     calibration, and streaming toggles so TeleOp + Auto stay in sync.
=======
 *   - CHANGES (2025-11-03): Apply tunable 1280x720@20 FPS camera settings with
 *     manual exposure/gain, optional white balance lock, and expose runtime
 *     performance telemetry (FPS, latency, stream status) for TeleOp display.
 *   - We use 640x480 with MJPEG when available (built-in calibration + better FPS).
 *   - No AprilTagLibrary.addTag() calls so this compiles on older SDKs.
>>>>>>> da374e92
 *   - Bearing/pose values come from AprilTagDetection.ftcPose (meters + degrees).
 */
public class VisionAprilTag {

    // CHANGES (2025-10-31): VisionPortal builder starts with live view disabled;
    // runtime toggles (via TeleOp) manage the Driver Station preview state.

    // === CONSTANTS ===
    public static final int TAG_BLUE_GOAL = 20; // Blue alliance GOAL tag
    public static final int TAG_RED_GOAL  = 24; // Red alliance GOAL tag

    // NEW: Obelisk IDs
    public static final int TAG_OBELISK_GPP = 21;
    public static final int TAG_OBELISK_PGP = 22;
    public static final int TAG_OBELISK_PPG = 23;

    // === INTERNAL OBJECTS ===
    private VisionPortal portal;
    private AprilTagProcessor tagProcessor;
    private HardwareMap hardwareMap;
    private String webcamName;

    private VisionTuning.Profile activeProfile = VisionTuning.DEFAULT_PROFILE;
    private VisionTuning.Mode activeMode = VisionTuning.Mode.P480;
    private VisionTuning.Profile pendingControlsProfile = null;
    private boolean liveViewRequested = VisionTuning.DEFAULT_LIVE_VIEW_ENABLED;
    private boolean liveViewApplied = VisionTuning.DEFAULT_LIVE_VIEW_ENABLED;
    private int processEveryN = VisionTuning.DEFAULT_PROFILE.processEveryN;
    private double minDecisionMargin = VisionTuning.DEFAULT_PROFILE.minDecisionMargin;
    private int frameGateCounter = 0;
    private List<AprilTagDetection> lastFilteredDetections = Collections.emptyList();

    // === RANGE SCALING ===
    // Multiply raw ftcPose.range (meters) by this factor to correct distance.
    // Set via setRangeScale() after quick tape-measure calibration.
    private double rangeScale = 1.0;

    // === PERFORMANCE METRICS ===
    private double lastKnownFps = Double.NaN;
    private double lastFrameLatencyMs = Double.NaN;
    private long lastPerfSampleMs = 0L;

    // === CAMERA CONTROL APPLICATION ===
    private volatile boolean controlsThreadStarted = false;
    private volatile boolean controlsApplied = false;
    private Thread controlsThread = null;
    private String controlWarningOnce = null;

    // === OBELISK BACKGROUND POLLER (optional, for Auto) ===
    private volatile boolean obeliskAutoLatch = false;
    private Thread obeliskThread = null;

    // =============================================================
    //  METHOD: init
    //  PURPOSE:
    //     - Initialize the VisionPortal + AprilTagProcessor.
    //     - Uses webcam defined in Robot Configuration.
    // =============================================================
    public void init(HardwareMap hw, String webcamName) {
<<<<<<< HEAD
        this.hardwareMap = hw;
        this.webcamName = webcamName;
        VisionTuning.Mode defaultMode = inferMode(VisionTuning.DEFAULT_PROFILE);
        applyProfile(defaultMode);
        toggleLiveView(VisionTuning.DEFAULT_LIVE_VIEW_ENABLED);
    }

    public synchronized void applyProfile(VisionTuning.Mode mode) {
        VisionTuning.Mode resolved = (mode != null) ? mode : VisionTuning.Mode.P480;
        VisionTuning.Profile next = VisionTuning.forMode(resolved);
        applyProfileInternal(next, resolved);
    }

    public synchronized void applyProfile(VisionTuning.Profile profile) {
        VisionTuning.Profile requested = (profile != null) ? profile : VisionTuning.DEFAULT_PROFILE;
        VisionTuning.Mode inferred = inferMode(requested);
        VisionTuning.Profile normalized = VisionTuning.forMode(inferred);
        applyProfileInternal(normalized, inferred);
    }

    private void applyProfileInternal(VisionTuning.Profile next, VisionTuning.Mode mode) {
        if (hardwareMap == null || webcamName == null) {
            throw new IllegalStateException("init must be called before applyProfile");
        }

        boolean wasObeliskPolling = obeliskAutoLatch;
        if (wasObeliskPolling) setObeliskAutoLatchEnabled(false);

        disposePortal();

        activeMode = (mode != null) ? mode : VisionTuning.Mode.P480;
        activeProfile = next;
        processEveryN = Math.max(1, next.processEveryN);
        minDecisionMargin = Math.max(0.0, next.minDecisionMargin);
        frameGateCounter = 0;
        lastFilteredDetections = Collections.emptyList();
        liveViewApplied = false; // builder starts with live view disabled
        controlWarningOnce = null;
        pendingControlsProfile = next;

        AprilTagProcessor.Builder tagBuilder = new AprilTagProcessor.Builder()
                .setDrawAxes(true)
                .setDrawCubeProjection(true)
                .setDrawTagID(true);

        try { tagBuilder.setTagFamily(AprilTagProcessor.TagFamily.TAG_36h11); } catch (Throwable ignored) {}
        trySetDecimation(tagBuilder, next.decimation);
        applyLensIntrinsics(tagBuilder, next);

        tagProcessor = tagBuilder.build();

        VisionPortal.Builder builder = new VisionPortal.Builder()
                .addProcessor(tagProcessor)
                .setCamera(hardwareMap.get(WebcamName.class, webcamName))
                .setCameraResolution(new Size(next.width, next.height))
                .enableLiveView(false);

        boolean streamFormatSet = false;
        try {
            builder.setStreamFormat(VisionPortal.StreamFormat.MJPEG);
            streamFormatSet = true;
        } catch (Throwable ignored) { /* fall through */ }
        if (!streamFormatSet) {
            try { builder.setStreamFormat(VisionPortal.StreamFormat.YUY2); } catch (Throwable ignored) {}
=======
        // Build AprilTag processor with widely supported options
        tagProcessor = new AprilTagProcessor.Builder()
                .setDrawAxes(true)            // Draw XYZ axes on detected tags
                .setDrawCubeProjection(true)  // Draw cube overlay on each tag
                .setDrawTagID(true)           // Display Tag ID on stream
                .build();
        try { tagProcessor.setDecimation(VisionTuning.APRILTAG_DECIMATION); } catch (Throwable ignored) {}

        // Build VisionPortal
        VisionPortal.Builder builder = new VisionPortal.Builder()
                .addProcessor(tagProcessor)
                .setCamera(hw.get(WebcamName.class, webcamName))
                .setCameraResolution(new Size(
                        VisionTuning.VISION_RES_WIDTH,
                        VisionTuning.VISION_RES_HEIGHT))
                .enableLiveView(true);                     // Stream to Driver Station DS preview

        // Prefer YUY2 for 720p stability; fall back to MJPEG if unavailable.
        boolean streamFormatSet = false;
        try {
            builder.setStreamFormat(VisionPortal.StreamFormat.YUY2);
            streamFormatSet = true;
        } catch (Throwable ignored) { /* fall back below */ }
        if (!streamFormatSet) {
            try { builder.setStreamFormat(VisionPortal.StreamFormat.MJPEG); } catch (Throwable ignored) {}
>>>>>>> da374e92
        }

        portal = builder.build();

<<<<<<< HEAD
        applyTargetFpsLimit(next);
        scheduleCameraControlApply(next);
=======
        applyTargetFpsLimit();
        scheduleCameraControlApply();
>>>>>>> da374e92

        try { portal.resumeStreaming(); } catch (Throwable ignored) {}

        applyLiveViewState();

        if (wasObeliskPolling) setObeliskAutoLatchEnabled(true);
    }

    public synchronized void toggleLiveView(boolean enable) {
        liveViewRequested = enable;
        applyLiveViewState();
    }

    private void applyLiveViewState() {
        if (portal == null) return;
        boolean applied = false;
        try {
            Method m = portal.getClass().getMethod("setLiveViewEnabled", boolean.class);
            m.invoke(portal, liveViewRequested);
            applied = true;
        } catch (Throwable ignored) {
            try {
                Method m = portal.getClass().getMethod("enableLiveView", boolean.class);
                m.invoke(portal, liveViewRequested);
                applied = true;
            } catch (Throwable ignored2) {
                if (liveViewRequested) {
                    try { portal.resumeStreaming(); applied = true; } catch (Throwable ignored3) {}
                }
            }
        }
        if (applied) {
            liveViewApplied = liveViewRequested;
        }
    }

    private void scheduleCameraControlApply(VisionTuning.Profile profile) {
        if (portal == null) return;
        pendingControlsProfile = profile;
        if (controlsThreadStarted) return;
        controlsApplied = false;
        controlsThreadStarted = true;
        controlsThread = new Thread(() -> {
            boolean appliedNow = false;
            try {
                long start = System.currentTimeMillis();
                boolean streaming = false;
                while (!Thread.currentThread().isInterrupted()) {
                    try {
                        VisionPortal.CameraState state = null;
                        try { state = portal.getCameraState(); } catch (Throwable ignored) {}
                        if (state == VisionPortal.CameraState.STREAMING) { streaming = true; break; }
                        if ((System.currentTimeMillis() - start) > 2500) break;
                        Thread.sleep(40);
                    } catch (InterruptedException ie) {
                        Thread.currentThread().interrupt();
                        return;
                    }
                }
                if (streaming) {
                    applyCameraControls(pendingControlsProfile);
                    appliedNow = true;
                }
            } finally {
                controlsApplied = appliedNow;
                controlsThreadStarted = false;
                controlsThread = null;
                pendingControlsProfile = null;
            }
        }, "VA-CamCtrl");
        controlsThread.setDaemon(true);
        controlsThread.start();
    }

    private void applyCameraControls(VisionTuning.Profile profile) {
        if (portal == null || profile == null) return;
        StringBuilder warn = new StringBuilder();
        if (!applyExposure(profile)) warn.append(" Exposure");
        if (!applyGain(profile)) warn.append(" Gain");
        if (!applyWhiteBalance(profile)) warn.append(" WhiteBalance");
        if (warn.length() > 0 && controlWarningOnce == null) {
            controlWarningOnce = String.format(Locale.US,
                    "Vision control unsupported: %s", warn.toString().trim());
        }
    }

    private void disposePortal() {
        if (controlsThread != null) {
            try { controlsThread.interrupt(); } catch (Throwable ignored) {}
            controlsThread = null;
        }
        controlsThreadStarted = false;
        controlsApplied = false;
        pendingControlsProfile = null;

        if (portal != null) {
            try { portal.stopStreaming(); } catch (Throwable ignored) {}
            try { portal.close(); } catch (Throwable ignored) {}
        }
        portal = null;
        tagProcessor = null;
        liveViewApplied = false;
        lastFilteredDetections = Collections.emptyList();
        frameGateCounter = 0;
    }

    private void applyLensIntrinsics(AprilTagProcessor.Builder builder, VisionTuning.Profile profile) {
        if (builder == null || profile == null) return;

        if (profile.hasIntrinsics()) {
            trySetLensIntrinsics(builder, profile.fx, profile.fy, profile.cx, profile.cy);
        }

        if (profile.hasDistortion()) {
            trySetDistortion(builder, profile.k1, profile.k2, profile.p1, profile.p2, profile.k3);
        }
    }

    private boolean trySetLensIntrinsics(AprilTagProcessor.Builder builder,
                                         double fx, double fy, double cx, double cy) {
        if (!isFinitePositive(fx) || !isFinitePositive(fy) || !isFinitePositive(cx) || !isFinitePositive(cy)) {
            return false;
        }
        try {
            builder.setLensIntrinsics(fx, fy, cx, cy);
            return true;
        } catch (Throwable ignored) {
            return false;
        }
    }

    private boolean isFinitePositive(double value) {
        return !Double.isNaN(value) && !Double.isInfinite(value) && Math.abs(value) > 1e-6;
    }

    private void trySetDistortion(AprilTagProcessor.Builder builder,
                                  double k1, double k2, double p1, double p2, double k3) {
        if (!hasMeaningfulCoefficients(k1, k2, p1, p2, k3)) {
            return;
        }
        trySetDistortionCoefficients(builder, k1, k2, p1, p2, k3);
    }

    private boolean hasMeaningfulCoefficients(double... coeffs) {
        for (double c : coeffs) {
            if (Math.abs(c) > 1e-9) {
                return true;
            }
        }
        return false;
    }

    private void trySetDecimation(AprilTagProcessor.Builder builder, float decimation) {
        if (builder == null) return;
        try {
            Method m = builder.getClass().getMethod("setDecimation", float.class);
            m.invoke(builder, decimation);
        } catch (Throwable ignored) {
            try {
                Method m = builder.getClass().getMethod("setDecimation", double.class);
                m.invoke(builder, (double) decimation);
            } catch (Throwable ignored2) {
                // leave builder default when SDK does not expose decimation setter
            }
        }
    }

    private void trySetDistortionCoefficients(AprilTagProcessor.Builder builder,
                                              double k1, double k2, double p1, double p2, double k3) {
        if (builder == null) return;
        try {
            Method m = builder.getClass().getMethod(
                    "setDistortionCoefficients",
                    double.class, double.class, double.class, double.class, double.class);
            m.invoke(builder, k1, k2, p1, p2, k3);
        } catch (Throwable ignored) {
            try {
                Method m = builder.getClass().getMethod(
                        "setDistortionCoefficients",
                        float.class, float.class, float.class, float.class, float.class);
                m.invoke(builder,
                        (float) k1,
                        (float) k2,
                        (float) p1,
                        (float) p2,
                        (float) k3);
            } catch (Throwable ignored2) {
                // Older SDKs may not expose distortion setters
            }
        }
    }

    private boolean applyExposure(VisionTuning.Profile profile) {
        try {
            ExposureControl exposureControl = portal.getCameraControl(ExposureControl.class);
            if (exposureControl == null) return false;
            try {
                if (exposureControl.getMode() != ExposureControl.Mode.Manual) {
                    exposureControl.setMode(ExposureControl.Mode.Manual);
                }
            } catch (Throwable ignored) {}
            exposureControl.setExposure(profile.exposureMs, TimeUnit.MILLISECONDS);
            return true;
        } catch (Throwable ignored) {
            return false;
        }
    }

    private boolean applyGain(VisionTuning.Profile profile) {
        try {
            GainControl gainControl = portal.getCameraControl(GainControl.class);
            if (gainControl == null) return false;
            gainControl.setGain(profile.gain);
            return true;
        } catch (Throwable ignored) {
            return false;
        }
    }

    @SuppressWarnings("rawtypes")
    private boolean applyWhiteBalance(VisionTuning.Profile profile) {
        try {
            Class<?> wbClass = Class.forName("org.firstinspires.ftc.robotcore.external.hardware.camera.controls.WhiteBalanceControl");
            Object wbControl = portal.getCameraControl((Class) wbClass);
            if (wbControl == null) return false;

            boolean desiredLock = profile.whiteBalanceLock;
            boolean handled = invokeWhiteBalanceLockCompat(wbClass, wbControl, desiredLock);
            if (!handled) handled = invokeWhiteBalanceModeCompat(wbClass, wbControl, desiredLock);
            return handled;
        } catch (Throwable ignored) {
            return false;
        }
    }

    private boolean invokeWhiteBalanceLockCompat(Class<?> wbClass, Object control, boolean desiredLock) {
        try {
            for (Method m : wbClass.getMethods()) {
                if (!m.getName().equals("setWhiteBalanceLocked")) continue;
                Class<?>[] params = m.getParameterTypes();
                if (params.length != 1) continue;
                if (params[0] == boolean.class || params[0] == Boolean.class) {
                    m.invoke(control, desiredLock);
                    return true;
                }
            }
        } catch (Throwable ignored) {}
        return false;
    }

    private boolean invokeWhiteBalanceModeCompat(Class<?> wbClass, Object control, boolean desiredLock) {
        try {
            for (Method m : wbClass.getMethods()) {
                if (!m.getName().equals("setMode")) continue;
                Class<?>[] params = m.getParameterTypes();
                if (params.length != 1) continue;
                Class<?> modeClass = params[0];
                if (!modeClass.isEnum()) continue;
                Object[] constants = modeClass.getEnumConstants();
                Object manual = null, auto = null;
                for (Object constant : constants) {
                    String name = constant.toString().toUpperCase(Locale.US);
                    if (manual == null && (name.contains("MANUAL") || name.contains("LOCK"))) manual = constant;
                    if (auto == null && name.contains("AUTO")) auto = constant;
                }
                if (desiredLock && manual != null) {
                    m.invoke(control, manual);
                    return true;
                }
                if (!desiredLock && auto != null) {
                    m.invoke(control, auto);
                    return true;
                }
            }
        } catch (Throwable ignored) {}
        return false;
    }

    private void applyTargetFpsLimit(VisionTuning.Profile profile) {
        if (portal == null || tagProcessor == null || profile == null) return;
        double fps = profile.fps;
        if (fps <= 0) return;
        try {
            for (Method m : portal.getClass().getMethods()) {
                if (!m.getName().equals("setProcessorFpsLimit")) continue;
                Class<?>[] params = m.getParameterTypes();
                if (params.length != 2) continue;
                if (!params[0].isInstance(tagProcessor) && !params[0].isAssignableFrom(tagProcessor.getClass())) continue;
                if (params[1] == double.class || params[1] == Double.TYPE) {
                    m.invoke(portal, tagProcessor, fps);
                    return;
                } else if (params[1] == float.class || params[1] == Float.TYPE) {
                    m.invoke(portal, tagProcessor, (float) fps);
                    return;
                } else if (params[1] == int.class || params[1] == Integer.TYPE) {
                    m.invoke(portal, tagProcessor, (int)Math.round(fps));
                    return;
                }
            }
        } catch (Throwable ignored) {
            // leave unlimited if SDK does not support FPS limits
        }
    }

    private void scheduleCameraControlApply() {
        if (portal == null) return;
        if (controlsThreadStarted) return;
        controlsThreadStarted = true;
        controlsThread = new Thread(() -> {
            try {
                long start = System.currentTimeMillis();
                boolean streaming = false;
                while (!Thread.currentThread().isInterrupted()) {
                    try {
                        VisionPortal.CameraState state = null;
                        try { state = portal.getCameraState(); } catch (Throwable ignored) {}
                        if (state == VisionPortal.CameraState.STREAMING) { streaming = true; break; }
                        if ((System.currentTimeMillis() - start) > 2500) break;
                        Thread.sleep(40);
                    } catch (InterruptedException ie) {
                        Thread.currentThread().interrupt();
                        return;
                    }
                }
                if (streaming) {
                    applyCameraControls();
                    controlsApplied = true;
                }
            } finally {
                controlsThread = null;
            }
        }, "VA-CamCtrl");
        controlsThread.setDaemon(true);
        controlsThread.start();
    }

    private void applyCameraControls() {
        if (portal == null) return;
        StringBuilder warn = new StringBuilder();
        if (!applyExposure()) warn.append(" Exposure");
        if (!applyGain()) warn.append(" Gain");
        if (!applyWhiteBalance()) warn.append(" WhiteBalance");
        if (warn.length() > 0 && controlWarningOnce == null) {
            controlWarningOnce = String.format(Locale.US,
                    "Vision control unsupported: %s", warn.toString().trim());
        }
    }

    private boolean applyExposure() {
        try {
            ExposureControl exposureControl = portal.getCameraControl(ExposureControl.class);
            if (exposureControl == null) return false;
            try {
                if (exposureControl.getMode() != ExposureControl.Mode.Manual) {
                    exposureControl.setMode(ExposureControl.Mode.Manual);
                }
            } catch (Throwable ignored) {}
            exposureControl.setExposure(VisionTuning.EXPOSURE_MS, TimeUnit.MILLISECONDS);
            return true;
        } catch (Throwable ignored) {
            return false;
        }
    }

    private boolean applyGain() {
        try {
            GainControl gainControl = portal.getCameraControl(GainControl.class);
            if (gainControl == null) return false;
            gainControl.setGain(VisionTuning.GAIN);
            return true;
        } catch (Throwable ignored) {
            return false;
        }
    }

    @SuppressWarnings("rawtypes")
    private boolean applyWhiteBalance() {
        try {
            Class<?> wbClass = Class.forName("org.firstinspires.ftc.robotcore.external.hardware.camera.controls.WhiteBalanceControl");
            Object wbControl = portal.getCameraControl((Class) wbClass);
            if (wbControl == null) return false;

            boolean desiredLock = VisionTuning.WHITE_BALANCE_LOCK_ENABLED;
            boolean handled = invokeWhiteBalanceLock(wbClass, wbControl, desiredLock);
            if (!handled) handled = invokeWhiteBalanceMode(wbClass, wbControl, desiredLock);
            return handled;
        } catch (Throwable ignored) {
            return false;
        }
    }

    private boolean invokeWhiteBalanceLock(Class<?> wbClass, Object control, boolean desiredLock) {
        try {
            for (Method m : wbClass.getMethods()) {
                if (!m.getName().equals("setWhiteBalanceLocked")) continue;
                Class<?>[] params = m.getParameterTypes();
                if (params.length != 1) continue;
                if (params[0] == boolean.class || params[0] == Boolean.class) {
                    m.invoke(control, desiredLock);
                    return true;
                }
            }
        } catch (Throwable ignored) {}
        return false;
    }

    private boolean invokeWhiteBalanceMode(Class<?> wbClass, Object control, boolean desiredLock) {
        try {
            for (Method m : wbClass.getMethods()) {
                if (!m.getName().equals("setMode")) continue;
                Class<?>[] params = m.getParameterTypes();
                if (params.length != 1) continue;
                Class<?> modeClass = params[0];
                if (!modeClass.isEnum()) continue;
                Object[] constants = modeClass.getEnumConstants();
                Object manual = null, auto = null;
                for (Object constant : constants) {
                    String name = constant.toString().toUpperCase(Locale.US);
                    if (manual == null && (name.contains("MANUAL") || name.contains("LOCK"))) manual = constant;
                    if (auto == null && name.contains("AUTO")) auto = constant;
                }
                if (desiredLock && manual != null) {
                    m.invoke(control, manual);
                    return true;
                }
                if (!desiredLock && auto != null) {
                    m.invoke(control, auto);
                    return true;
                }
            }
        } catch (Throwable ignored) {}
        return false;
    }

    private void applyTargetFpsLimit() {
        if (portal == null || tagProcessor == null) return;
        double fps = VisionTuning.VISION_TARGET_FPS;
        if (fps <= 0) return;
        try {
            for (Method m : portal.getClass().getMethods()) {
                if (!m.getName().equals("setProcessorFpsLimit")) continue;
                Class<?>[] params = m.getParameterTypes();
                if (params.length != 2) continue;
                if (!params[0].isInstance(tagProcessor) && !params[0].isAssignableFrom(tagProcessor.getClass())) continue;
                if (params[1] == double.class || params[1] == Double.TYPE) {
                    m.invoke(portal, tagProcessor, fps);
                    return;
                } else if (params[1] == float.class || params[1] == Float.TYPE) {
                    m.invoke(portal, tagProcessor, (float) fps);
                    return;
                } else if (params[1] == int.class || params[1] == Integer.TYPE) {
                    m.invoke(portal, tagProcessor, (int)Math.round(fps));
                    return;
                }
            }
        } catch (Throwable ignored) {
            // leave unlimited if SDK does not support FPS limits
        }
    }

    // =============================================================
    //  METHOD: getDetectionsCompat
    //  PURPOSE:
    //     - Return a list of detections regardless of SDK version.
    //     - Tries multiple APIs, then falls back to a public field.
    // =============================================================
    @SuppressWarnings("unchecked")
    public List<AprilTagDetection> getDetectionsCompat() {
        if (tagProcessor == null) return java.util.Collections.emptyList();

        samplePerformanceMetrics();

<<<<<<< HEAD
        if (processEveryN > 1) {
            frameGateCounter = (frameGateCounter + 1) % processEveryN;
            if (frameGateCounter != 0) {
                return lastFilteredDetections;
            }
        }

        List<AprilTagDetection> raw = fetchDetectionsRaw();
        List<AprilTagDetection> filtered = new ArrayList<>();
        if (raw != null) {
            for (AprilTagDetection det : raw) {
                if (det == null) continue;
                double margin = det.decisionMargin;
                if (Double.isNaN(margin) || margin < minDecisionMargin) continue;
                filtered.add(det);
            }
        }

        lastFilteredDetections = Collections.unmodifiableList(filtered);
        return lastFilteredDetections;
    }

    @SuppressWarnings("unchecked")
    private List<AprilTagDetection> fetchDetectionsRaw() {
        if (tagProcessor == null) return java.util.Collections.emptyList();
=======
>>>>>>> da374e92
        try {
            // Newer SDKs
            return tagProcessor.getDetections();
        } catch (Throwable ignored1) {
            try {
                // Mid-generation SDKs
                return tagProcessor.getFreshDetections();
            } catch (Throwable ignored2) {
                try {
                    // Earliest VisionPortal builds: public field "detections"
                    java.lang.reflect.Field f = tagProcessor.getClass().getField("detections");
                    Object val = f.get(tagProcessor);
                    if (val instanceof List) {
                        return (List<AprilTagDetection>) val;
                    }
                } catch (Throwable ignored3) { /* fall through */ }
            }
        }
        return java.util.Collections.emptyList();
    }

    // =============================================================
    //  METHOD: getDetectionFor
    //  PURPOSE:
    //     - Return the closest visible detection matching the given Tag ID.
    // =============================================================
    public AprilTagDetection getDetectionFor(int desiredId) {
        AprilTagDetection best = null;
        for (AprilTagDetection d : getDetectionsCompat()) {
            if (d.id == desiredId) {
                if (best == null || d.ftcPose.range < best.ftcPose.range) best = d;
            }
        }
        updateLatencyFromDetection(best);
        return best;
    }

    // =============================================================
    //  METHOD: setRangeScale / getScaledRange
    //  PURPOSE:
    //     - Apply a constant multiplier to correct distance output.
    //     - Use getScaledRange(det) anywhere you display/use distance.
    // =============================================================
    public void setRangeScale(double s) { this.rangeScale = s; }

    public double getScaledRange(AprilTagDetection det) {
        return (det == null) ? Double.NaN : det.ftcPose.range * rangeScale;
    }

    public void samplePerformanceMetrics() {
        if (portal == null) return;
        long now = System.currentTimeMillis();
        if ((now - lastPerfSampleMs) < 40) return; // ~25 Hz max sampling to reduce reflection churn
        lastPerfSampleMs = now;

        Double fps = invokeDoubleNoArgs(portal, "getFps", "getFramesPerSecond");
        if (fps != null) lastKnownFps = fps;

        Double latency = invokeDoubleNoArgs(portal,
                "getFrameLatencyMillis",
                "getFrameLatencyMs",
                "getCurrentLatencyMs",
                "getLatestFrameLatencyMs");
        if (latency != null) lastFrameLatencyMs = latency;
    }

    public Double getLastKnownFps() {
        return Double.isNaN(lastKnownFps) ? null : lastKnownFps;
    }

    public Double getLastFrameLatencyMs() {
        return Double.isNaN(lastFrameLatencyMs) ? null : lastFrameLatencyMs;
    }

    public boolean isStreamActive() {
        if (portal == null) return false;
        try {
            return portal.getCameraState() == VisionPortal.CameraState.STREAMING;
        } catch (Throwable ignored) {
            return false;
        }
    }

    public boolean wereControlsApplied() {
        return controlsApplied;
    }

    public String consumeControlWarning() {
        String msg = controlWarningOnce;
        controlWarningOnce = null;
        return msg;
    }

<<<<<<< HEAD
    public VisionTuning.Profile getActiveProfile() {
        return activeProfile;
    }

    public VisionTuning.Mode getActiveMode() {
        return activeMode;
    }

    public boolean isLiveViewEnabled() {
        return liveViewApplied;
    }

=======
>>>>>>> da374e92
    private Double invokeDoubleNoArgs(Object target, String... methodNames) {
        for (String name : methodNames) {
            try {
                Method m = target.getClass().getMethod(name);
                Object val = m.invoke(target);
                if (val instanceof Number) {
                    return ((Number) val).doubleValue();
                }
            } catch (Throwable ignored) {
                // try next method name
            }
        }
        return null;
    }

    private void updateLatencyFromDetection(AprilTagDetection det) {
        if (det == null) return;
        try {
            Field metaField;
            try {
                metaField = det.getClass().getField("metadata");
            } catch (NoSuchFieldException nsf) {
                metaField = det.getClass().getDeclaredField("metadata");
                metaField.setAccessible(true);
            }
            Object meta = metaField.get(det);
            Double latency = extractLatencyFromMetadata(meta);
            if (latency != null) {
                lastFrameLatencyMs = latency;
            }
        } catch (Throwable ignored) {
            // ignore missing metadata
        }
    }

<<<<<<< HEAD
    private VisionTuning.Mode inferMode(VisionTuning.Profile profile) {
        if (profile == null) {
            return VisionTuning.Mode.P480;
        }
        String name = profile.name;
        if (VisionTuning.P720_NAME.equals(name)) {
            return VisionTuning.Mode.P720;
        }
        if (VisionTuning.P480_NAME.equals(name)) {
            return VisionTuning.Mode.P480;
        }
        if (profile.width == VisionTuning.P720_WIDTH && profile.height == VisionTuning.P720_HEIGHT) {
            return VisionTuning.Mode.P720;
        }
        return VisionTuning.Mode.P480;
    }

=======
>>>>>>> da374e92
    private Double extractLatencyFromMetadata(Object metadata) {
        if (metadata == null) return null;
        long now = System.nanoTime();
        String[] candidateFields = new String[] {
                "frameAcquisitionNanoTime",
                "frameAcquisitionTimeNanos",
                "frameTimestampNanos",
                "captureTimeNanos"
        };
        for (String fieldName : candidateFields) {
            try {
                Field f;
                try {
                    f = metadata.getClass().getField(fieldName);
                } catch (NoSuchFieldException nsf) {
                    f = metadata.getClass().getDeclaredField(fieldName);
                    f.setAccessible(true);
                }
                Object val = f.get(metadata);
                if (val instanceof Number) {
                    long nanos = ((Number) val).longValue();
                    if (nanos > 0 && now > nanos) {
                        return (now - nanos) / 1_000_000.0;
                    }
                }
            } catch (Throwable ignored) {
                // try next field name
            }
        }
        return null;
    }

    // =============================================================
    //  METHODS: observeObelisk
    //  PURPOSE:
    //     - Look through detections for obelisk tags (21,22,23).
    //     - If found, update shared memory so Auto/TeleOp can read it.
    //     - Call this once per loop in TeleOp and during Auto init.
    // =============================================================
    public void observeObelisk() {
        List<AprilTagDetection> dets = getDetectionsCompat();
        observeObelisk(dets);
    }

    public void observeObelisk(List<AprilTagDetection> dets) {
        if (dets == null) return;
        for (AprilTagDetection d : dets) {
            if (d == null) continue;
            int id = d.id;
            if (id == TAG_OBELISK_GPP || id == TAG_OBELISK_PGP || id == TAG_OBELISK_PPG) {
                ObeliskSignal.updateFromTagId(id);
                return; // latch first seen
            }
        }
    }

    // =============================================================
    //  METHOD: setObeliskAutoLatchEnabled  (NEW)
    //  PURPOSE:
    //     - Run a tiny background poller during Auto so tags seen while the
    //       robot is executing motion still latch immediately.
    // =============================================================
    public void setObeliskAutoLatchEnabled(boolean enable) {
        if (enable == obeliskAutoLatch) return;
        obeliskAutoLatch = enable;
        if (enable) startObeliskThread(); else stopObeliskThread();
    }

    private void startObeliskThread() {
        if (obeliskThread != null && obeliskThread.isAlive()) return;
        obeliskThread = new Thread(() -> {
            try {
                while (obeliskAutoLatch) {
                    try { observeObelisk(); } catch (Throwable ignored) {}
                    try { Thread.sleep(70); } catch (InterruptedException ie) { break; }
                }
            } finally { /* no-op */ }
        }, "VA-ObeliskLatch");
        obeliskThread.setDaemon(true);
        obeliskThread.start();
    }

    private void stopObeliskThread() {
        if (obeliskThread != null) {
            try {
                obeliskAutoLatch = false;
                obeliskThread.join(150);
            } catch (InterruptedException ignored) {
            } finally {
                obeliskThread = null;
            }
        }
    }

    // =============================================================
    //  METHOD: stop
    //  PURPOSE:
    //     - Safely close the VisionPortal when OpMode ends.
    // =============================================================
    public void stop() {
        // ensure background poller is shut down
        setObeliskAutoLatchEnabled(false);
<<<<<<< HEAD
        disposePortal();
=======

        if (controlsThread != null) {
            try { controlsThread.interrupt(); } catch (Throwable ignored) {}
            controlsThread = null;
        }
        controlsThreadStarted = false;
        controlsApplied = false;

        if (portal != null) {
            try { portal.stopStreaming(); } catch (Throwable ignored) {}
            portal.close();
        }
>>>>>>> da374e92
    }
}<|MERGE_RESOLUTION|>--- conflicted
+++ resolved
@@ -12,11 +12,8 @@
 
 import java.lang.reflect.Field;
 import java.lang.reflect.Method;
-<<<<<<< HEAD
 import java.util.ArrayList;
 import java.util.Collections;
-=======
->>>>>>> da374e92
 import java.util.List;
 import java.util.Locale;
 import java.util.concurrent.TimeUnit;
@@ -66,17 +63,9 @@
  *   - Remaining helpers mirror the prior implementation.
  *
  * NOTES
-<<<<<<< HEAD
  *   - CHANGES (2025-10-31): Added runtime vision profiles (P480/P720) with
  *     tuned decimation, frame skipping, margin gating, camera controls,
  *     calibration, and streaming toggles so TeleOp + Auto stay in sync.
-=======
- *   - CHANGES (2025-11-03): Apply tunable 1280x720@20 FPS camera settings with
- *     manual exposure/gain, optional white balance lock, and expose runtime
- *     performance telemetry (FPS, latency, stream status) for TeleOp display.
- *   - We use 640x480 with MJPEG when available (built-in calibration + better FPS).
- *   - No AprilTagLibrary.addTag() calls so this compiles on older SDKs.
->>>>>>> da374e92
  *   - Bearing/pose values come from AprilTagDetection.ftcPose (meters + degrees).
  */
 public class VisionAprilTag {
@@ -136,7 +125,6 @@
     //     - Uses webcam defined in Robot Configuration.
     // =============================================================
     public void init(HardwareMap hw, String webcamName) {
-<<<<<<< HEAD
         this.hardwareMap = hw;
         this.webcamName = webcamName;
         VisionTuning.Mode defaultMode = inferMode(VisionTuning.DEFAULT_PROFILE);
@@ -201,44 +189,12 @@
         } catch (Throwable ignored) { /* fall through */ }
         if (!streamFormatSet) {
             try { builder.setStreamFormat(VisionPortal.StreamFormat.YUY2); } catch (Throwable ignored) {}
-=======
-        // Build AprilTag processor with widely supported options
-        tagProcessor = new AprilTagProcessor.Builder()
-                .setDrawAxes(true)            // Draw XYZ axes on detected tags
-                .setDrawCubeProjection(true)  // Draw cube overlay on each tag
-                .setDrawTagID(true)           // Display Tag ID on stream
-                .build();
-        try { tagProcessor.setDecimation(VisionTuning.APRILTAG_DECIMATION); } catch (Throwable ignored) {}
-
-        // Build VisionPortal
-        VisionPortal.Builder builder = new VisionPortal.Builder()
-                .addProcessor(tagProcessor)
-                .setCamera(hw.get(WebcamName.class, webcamName))
-                .setCameraResolution(new Size(
-                        VisionTuning.VISION_RES_WIDTH,
-                        VisionTuning.VISION_RES_HEIGHT))
-                .enableLiveView(true);                     // Stream to Driver Station DS preview
-
-        // Prefer YUY2 for 720p stability; fall back to MJPEG if unavailable.
-        boolean streamFormatSet = false;
-        try {
-            builder.setStreamFormat(VisionPortal.StreamFormat.YUY2);
-            streamFormatSet = true;
-        } catch (Throwable ignored) { /* fall back below */ }
-        if (!streamFormatSet) {
-            try { builder.setStreamFormat(VisionPortal.StreamFormat.MJPEG); } catch (Throwable ignored) {}
->>>>>>> da374e92
         }
 
         portal = builder.build();
 
-<<<<<<< HEAD
         applyTargetFpsLimit(next);
         scheduleCameraControlApply(next);
-=======
-        applyTargetFpsLimit();
-        scheduleCameraControlApply();
->>>>>>> da374e92
 
         try { portal.resumeStreaming(); } catch (Throwable ignored) {}
 
@@ -711,7 +667,6 @@
 
         samplePerformanceMetrics();
 
-<<<<<<< HEAD
         if (processEveryN > 1) {
             frameGateCounter = (frameGateCounter + 1) % processEveryN;
             if (frameGateCounter != 0) {
@@ -737,8 +692,6 @@
     @SuppressWarnings("unchecked")
     private List<AprilTagDetection> fetchDetectionsRaw() {
         if (tagProcessor == null) return java.util.Collections.emptyList();
-=======
->>>>>>> da374e92
         try {
             // Newer SDKs
             return tagProcessor.getDetections();
@@ -832,7 +785,6 @@
         return msg;
     }
 
-<<<<<<< HEAD
     public VisionTuning.Profile getActiveProfile() {
         return activeProfile;
     }
@@ -845,8 +797,6 @@
         return liveViewApplied;
     }
 
-=======
->>>>>>> da374e92
     private Double invokeDoubleNoArgs(Object target, String... methodNames) {
         for (String name : methodNames) {
             try {
@@ -882,7 +832,6 @@
         }
     }
 
-<<<<<<< HEAD
     private VisionTuning.Mode inferMode(VisionTuning.Profile profile) {
         if (profile == null) {
             return VisionTuning.Mode.P480;
@@ -900,8 +849,6 @@
         return VisionTuning.Mode.P480;
     }
 
-=======
->>>>>>> da374e92
     private Double extractLatencyFromMetadata(Object metadata) {
         if (metadata == null) return null;
         long now = System.nanoTime();
@@ -1004,21 +951,6 @@
     public void stop() {
         // ensure background poller is shut down
         setObeliskAutoLatchEnabled(false);
-<<<<<<< HEAD
         disposePortal();
-=======
-
-        if (controlsThread != null) {
-            try { controlsThread.interrupt(); } catch (Throwable ignored) {}
-            controlsThread = null;
-        }
-        controlsThreadStarted = false;
-        controlsApplied = false;
-
-        if (portal != null) {
-            try { portal.stopStreaming(); } catch (Throwable ignored) {}
-            portal.close();
-        }
->>>>>>> da374e92
     }
 }